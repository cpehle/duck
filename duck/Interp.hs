--- conflicted
+++ resolved
@@ -116,11 +116,7 @@
     (d1,t1) <- exp e1
     (d2,t2) <- exp e2
     d <- Prims.prim loc op d1 d2
-<<<<<<< HEAD
-    t <- liftInfer $ Prims.primType op t1 t2
-=======
     t <- liftInfer $ Prims.primType loc op t1 t2
->>>>>>> 0e6a0f7d
     return (d,t)
   exp (Lir.Bind v e1 e2) = do
     d <- exp e1
@@ -139,11 +135,7 @@
 apply :: Prog -> Globals -> TValue -> TValue -> SrcLoc -> Exec TValue
 apply prog global (ValClosure f args, ft) v2 loc = do
   gt <- getGlobalTypes
-<<<<<<< HEAD
-  t <- liftInfer $ Infer.apply prog gt ft (snd v2)
-=======
   t <- liftInfer $ Infer.apply prog gt ft (snd v2) loc
->>>>>>> 0e6a0f7d
   cast prog t $ apply' prog global f (args ++ [v2]) loc
 apply _ _ v1 _ loc = execError loc ("expected a -> b, got " ++ show (pretty v1))
 
@@ -164,11 +156,7 @@
   overload <- resolve prog f types loc
   case overload of
     Nothing -> return (ValClosure f args, TyClosure [(f,types)])
-<<<<<<< HEAD
-    Just (_,_,vl,e) -> withFrame f args loc $ expr prog global (Map.fromList (zip vl args)) noLoc e
-=======
     Just (_,_,vl,e) -> withFrame f args loc $ expr prog global (Map.fromList (zip vl args)) loc e
->>>>>>> 0e6a0f7d
 
 _typeof = typeof -- unused for now
 typeof :: Prog -> Value -> Exec Type
@@ -180,11 +168,7 @@
   case result of
     Just (tenv,[]) -> return $ TyCons tv targs where
       targs = map (\v -> Map.findWithDefault TyVoid v tenv) vl
-<<<<<<< HEAD
-    _ -> execError noLoc ("failed to unify types "++show (prettylist tl)++" with "++show (prettylist tl')) where
-=======
     _ -> execError noLoc ("failed to unify types "++show (prettylist tl)++" with "++show (prettylist tl'))
->>>>>>> 0e6a0f7d
 typeof _ (ValClosure _ _) = return $ TyFun TyVoid TyVoid
 typeof _ (ValBindIO _ _ _) = return $ TyIO TyVoid
 typeof _ (ValPrimIO _ _) = return $ TyIO TyVoid
