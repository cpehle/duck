--- conflicted
+++ resolved
@@ -159,20 +159,21 @@
         variance i = if Set.member (c,i) inv then Invariant else Covariant
 
 -- |A few consistency checks on Lir programs
-<<<<<<< HEAD
 check :: Prog -> ()
 check prog = runSequence $ do
   let fs = Map.map loc (progFunctions prog)
   fds <- foldM def fs (progDefinitions prog)
-  mapM_ (funs (Map.keysSet fds)) $ Map.toList (progFunctions prog)
+  mapM_ (funs (Set.union (Map.keysSet fds) types)) $ Map.toList (progFunctions prog)
+  mapM_ datatype (Map.toList $ progDatatypes prog)
   where
+  types = Map.keysSet (progVariances prog)
   def s (Def vl body) = do
     let add s (Loc _ (V "_")) = return s
         add s (Loc l v) = do
           maybe nop (\l' -> lirError l $ "duplicate definition of "++qshow v++", previously declared at "++show l') $ Map.lookup v s
           return $ Map.insert v l s 
     s <- foldM add s vl
-    expr (Map.keysSet s) body
+    expr (Set.union (Map.keysSet s) types) body
     return s
   funs s (f,fl) = mapM_ fun fl where
     fun (Over l _ _ vl body) = do
@@ -181,46 +182,15 @@
         return $ addVar v s) Set.empty vl
       maybe nop (expr (Set.union s vs)) body
   expr s = mapM_ (\(v,l) -> lirError l $ qshow v ++ " undefined") . free s noLoc
+  datatype (_, Data _ vl conses) = mapM_ cons conses where
+    cons (Loc l c,tl) = case Set.toList $ Set.fromList (concatMap freeVars tl) Set.\\ Set.fromList vl of
+      [] -> success
+      [v] -> lirError l $ "variable "++qshow v++" is unbound in constructor "++qshow (TsCons c tl)
+      fv -> lirError l $ "variables '"++pshowlist fv++"' are unbound in constructor "++qshow (TsCons c tl)
 
 decl_vars :: InScopeSet -> Ir.Decl -> InScopeSet
 decl_vars s (Ir.LetD (Loc _ v) _) = addVar v s
 decl_vars s (Ir.LetM vl _) = foldl (flip addVar) s (map unLoc vl)
-=======
-check :: Prog -> IO ()
-check prog = do
-  foldM_ def Map.empty (progDefinitions prog) -- check for duplicate variable definitions
-  mapM_ funs (Map.toList $ progFunctions prog) -- check for duplicate variables in argument lists
-  mapM_ datatype (Map.toList $ progDatatypes prog) -- verify that datatype declarations are sane
-  success
-
-  where
-
-  def :: Map Var SrcLoc -> Definition -> IO (Map Var SrcLoc)
-  def env (Def vl _) = foldM var env vl
-
-  var :: Map Var SrcLoc -> Loc Var -> IO (Map Var SrcLoc)
-  var env (Loc l v) = case Map.lookup v env of
-    Nothing -> return $ Map.insert v l env
-    Just l' -> die (show l++": duplicate definition of "++qshow v++", previously declared at "++show l')
-
-  funs :: (Var,[Overload t]) -> IO ()
-  funs (f,fl) = mapM_ (fun f) fl
-
-  fun :: Var -> Overload t -> IO ()
-  fun f (Over l _ _ vl _) = case duplicates (filter (/= V "_") vl) of
-    [] -> success
-    v:_ -> die (show l++": "++qshow v++" appears more than once in argument list for "++qshow f)
-
-  datatype (_, Data _ vl conses) = mapM_ cons conses where
-    cons (Loc l c,tl) = case Set.toList $ Set.fromList (concatMap freeVars tl) Set.\\ Set.fromList vl of
-      [] -> success
-      [v] -> die (show l++": variable "++qshow v++" is unbound in constructor "++qshow (TsCons c tl))
-      fv -> die (show l++": variables '"++pshowlist fv++"' are unbound in constructor "++qshow (TsCons c tl))
-
-decl_vars :: Set Var -> Ir.Decl -> Set Var
-decl_vars s (Ir.LetD (Loc _ v) _) = Set.insert v s
-decl_vars s (Ir.LetM vl _) = foldl (flip Set.insert) s (map unLoc vl)
->>>>>>> 6c8d15ef
 decl_vars s (Ir.Over (Loc _ v) _ _) = Set.insert v s
 decl_vars s (Ir.Data _ _ _) = s
 
