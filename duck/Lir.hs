--- conflicted
+++ resolved
@@ -109,13 +109,8 @@
 statement :: [Var] -> Exp -> State Prog ()
 statement vl e = modify $ \p -> p { statements = (vl,e) : statements p }
 
-<<<<<<< HEAD
 -- |Add a global overload
-overload :: Var -> [Type] -> Type -> [Var] -> Exp -> State Prog ()
-=======
--- Add a global overload
 overload :: Var -> [TypeSet] -> TypeSet -> [Var] -> Exp -> State Prog ()
->>>>>>> 5b2c55ce
 overload v tl r vl e = modify $ \p -> p { functions = Map.insertWith (++) v [(tl,r,vl,e)] (functions p) }
 
 -- |Add an unoverloaded global function
@@ -133,15 +128,9 @@
 generalType vl = (tl,r) where
   r : tl = map TsVar (take (length vl + 1) standardVars)
 
-<<<<<<< HEAD
 -- |Unwrap a type/lambda combination as far as we can
-unwrapTypeLambda :: Type -> Ir.Exp -> ([Type], Type, [Var], Ir.Exp)
-unwrapTypeLambda (TyFun t tl) (Ir.Lambda v e) = (t:tl', r, v:vl, e') where
-=======
--- Unwrap a type/lambda combination as far as we can
 unwrapTypeLambda :: TypeSet -> Ir.Exp -> ([TypeSet], TypeSet, [Var], Ir.Exp)
 unwrapTypeLambda (TsFun t tl) (Ir.Lambda v e) = (t:tl', r, v:vl, e') where
->>>>>>> 5b2c55ce
   (tl', r, vl, e') = unwrapTypeLambda tl e
 unwrapTypeLambda t e = ([], t, [], e)
 
