{-# LANGUAGE PatternGuards #-}
-- | Duck primitive operations

module Prims 
  ( prim
  , primType
  , prelude
  , primIO
  , primIOType
  ) where

import Var
import Type
import Value
import SrcLoc
import Pretty
import Ir
import qualified Lir
import ExecMonad
import InferMonad

prim :: SrcLoc -> Binop -> Value -> Value -> Exec Value
prim _ IntAddOp (ValInt i) (ValInt j) = return $ ValInt (i+j)
prim _ IntSubOp (ValInt i) (ValInt j) = return $ ValInt (i-j)
prim _ IntMulOp (ValInt i) (ValInt j) = return $ ValInt (i*j)
prim _ IntDivOp (ValInt i) (ValInt j) = return $ ValInt (div i j)
prim _ IntEqOp (ValInt i) (ValInt j) = return $ ValCons (V (if i == j then "True" else "False")) []
prim _ IntLessOp (ValInt i) (ValInt j) = return $ ValCons (V (if i < j then "True" else "False")) []
prim loc op v1 v2 = execError loc ("invalid arguments "++show (pretty v1)++", "++show (pretty v2)++" to "++show op)

primType :: Binop -> Type -> Type -> Infer Type
primType IntAddOp TyInt TyInt = return TyInt
primType IntSubOp TyInt TyInt = return TyInt
primType IntMulOp TyInt TyInt = return TyInt
primType IntDivOp TyInt TyInt = return TyInt
primType IntEqOp TyInt TyInt = return $ TyCons (V "Bool") []
primType IntLessOp TyInt TyInt = return $ TyCons (V "Bool") []
primType op t1 t2 = typeError ("invalid arguments "++show (pretty t1)++", "++show (pretty t2)++" to "++show op)

primIO :: PrimIO -> [Value] -> Exec Value
<<<<<<< HEAD
primIO ExitFailure [] = execError noLoc "exit failure"
primIO p args = execError noLoc ("invalid arguments "++show (hsep (map pretty args))++" to "++show p)
=======
primIO ExitFailure [] = execError "exit failure"
primIO p args = execError ("invalid arguments "++show (prettylist args)++" to "++show p)

primIOType :: PrimIO -> [Type] -> Infer Type
primIOType ExitFailure [] = return $ TyCons (V "()") []
primIOType TestAll [] = return $ TyCons (V "()") []
primIOType p args = typeError ("invalid arguments"++show (prettylist args)++" to "++show p)
>>>>>>> 5b2c55ce

prelude :: Lir.Prog
prelude = Lir.prog $ decTuples ++ binops ++ io where
  [a,b] = take 2 standardVars
  ty = TsFun TsInt (TsFun TsInt (TsVar a))
  binops = map binop [IntAddOp, IntSubOp, IntMulOp, IntDivOp, IntEqOp, IntLessOp]
  binop op = Ir.Over (V (binopString op)) ty (Lambda a (Lambda b (Binop op (Var a) (Var b))))

  decTuples = map decTuple [2..5]
  decTuple i = Data c vars [(c, map TsVar vars)] where
    c = tuple vars
    vars = take i standardVars

io :: [Decl]
io = [map',join,exitFailure,testAll,returnIO] where
  [f,a,b,c,x] = map V ["f","a","b","c","x"]
  [ta,tb] = map TsVar [a,b]
  map' = Over (V "map") (TsFun (TsFun ta tb) (TsFun (TsIO ta) (TsIO tb)))
    (Lambda f (Lambda c
      (Bind x (Var c)
      (Return (Apply (Var f) (Var x))))))
  join = Over (V "join") (TsFun (TsIO (TsIO ta)) (TsIO ta))
    (Lambda c
      (Bind x (Var c)
      (Var x)))
  returnIO = LetD (V "returnIO") (Lambda x (Return (Var x)))
  exitFailure = LetD (V "exitFailure") (PrimIO ExitFailure [])
  testAll = LetD (V "testAll") (PrimIO TestAll [])<|MERGE_RESOLUTION|>--- conflicted
+++ resolved
@@ -38,18 +38,13 @@
 primType op t1 t2 = typeError ("invalid arguments "++show (pretty t1)++", "++show (pretty t2)++" to "++show op)
 
 primIO :: PrimIO -> [Value] -> Exec Value
-<<<<<<< HEAD
 primIO ExitFailure [] = execError noLoc "exit failure"
-primIO p args = execError noLoc ("invalid arguments "++show (hsep (map pretty args))++" to "++show p)
-=======
-primIO ExitFailure [] = execError "exit failure"
-primIO p args = execError ("invalid arguments "++show (prettylist args)++" to "++show p)
+primIO p args = execError noLoc ("invalid arguments "++show (prettylist args)++" to "++show p)
 
 primIOType :: PrimIO -> [Type] -> Infer Type
 primIOType ExitFailure [] = return $ TyCons (V "()") []
 primIOType TestAll [] = return $ TyCons (V "()") []
 primIOType p args = typeError ("invalid arguments"++show (prettylist args)++" to "++show p)
->>>>>>> 5b2c55ce
 
 prelude :: Lir.Prog
 prelude = Lir.prog $ decTuples ++ binops ++ io where
