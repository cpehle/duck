--- conflicted
+++ resolved
@@ -23,11 +23,7 @@
   | SrcRng
     { srcFile :: String
     , srcLine, srcCol :: !Int
-<<<<<<< HEAD
-    , srcEndLine, srcEndCol :: !Int
-=======
     , _srcEndLine, _srcEndCol :: !Int
->>>>>>> 0e6a0f7d
     }
 
 data Loc a = Loc { srcLoc :: SrcLoc, unLoc :: a }
