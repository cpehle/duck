--- conflicted
+++ resolved
@@ -20,7 +20,6 @@
 import qualified Ptrie
 import Data.Map (Map)
 import qualified Data.Map as Map
-import SrcLoc
 import Pretty
 import Text.PrettyPrint
 import Control.Arrow hiding ((<+>))
@@ -67,13 +66,8 @@
   handleE (\ (e :: AsyncException) -> die . showError =<< makeTypeError noLoc (show e))
     (Infer $ do
       (s,_) <- get
-<<<<<<< HEAD
-      when (length s > 10) (unInfer $ typeError "stack overflow")
-      modify (first (CallFrame f args noLoc:))
-=======
       when (length s > 10) (unInfer $ typeError noLoc "stack overflow")
       modify (first (CallFrame f args loc :))
->>>>>>> 0e6a0f7d
       r <- unInfer e
       modify (first (const s))
       return r)
