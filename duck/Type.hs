<<<<<<< HEAD
-- | Duck Types
=======
{-# LANGUAGE PatternGuards #-}
-- Duck Types
>>>>>>> 5b2c55ce

module Type
  ( Type(..)
  , TypeSet(..)
  , TypeEnv
  , unify
  , unify''
  , unifyList
  , unifyList''
  , unifyListSkolem
  , intersect
  , intersectList
  , subst
  , substVoid
  , occurs
  , singleton
  , unsingleton
  , contravariantVars
  ) where

import Var
import Pretty
import Text.PrettyPrint
import qualified Data.List as List
import Data.Map (Map)
import qualified Data.Map as Map
import Control.Monad hiding (guard)
import Control.Arrow hiding ((<+>))
import Util

-- A concrete type (the types of values are always concrete)
data Type
  = TyCons CVar [Type]
  | TyClosure [(Var,[Type])] -- an intersection of one or more closures
  | TyFun Type Type
  | TyIO Type
  | TyInt
  | TyVoid
  deriving (Eq, Ord, Show)

-- A set of concrete types (used for function overloads).  This is the same
-- as Type except that it can contain type variables.
data TypeSet
  = TsVar Var
  | TsCons CVar [TypeSet]
  | TsClosure [(Var,[TypeSet])] -- an intersection of one or more closures
  | TsFun TypeSet TypeSet
  | TsIO TypeSet
  | TsInt
  | TsVoid
  deriving (Eq, Ord, Show)

type TypeEnv = Map Var Type

<<<<<<< HEAD
-- |Symmetric unify: @unifyS x y = Just z@ means that a value of type x or y
-- can be safely viewed as having type z.
--
-- As with unify below, unifyS treats all function types as the same.
unifyS :: Type -> Type -> Maybe Type
unifyS t@(TyVar v) (TyVar v') | v == v' = Just t
unifyS (TyApply c tl) (TyApply c' tl') | c == c' = TyApply c =.< unifySList tl tl'
unifyS t@(TyFun _ _) (TyFun _ _) = Just t
unifyS t@(TyIO _) (TyIO _) = Just t
unifyS TyInt TyInt = Just TyInt
unifyS TyVoid t = Just t
unifyS t TyVoid = Just t
unifyS _ _ = Nothing

-- |The equivalent of 'unifyS' for lists.  The two lists must have the same size.
unifySList :: [Type] -> [Type] -> Maybe [Type]
unifySList [] [] = Just []
unifySList (t:tl) (t':tl') = do
  t'' <- unifyS t t'
  tl'' <- unifySList tl tl'
  return $ t'' : tl''
unifySList _ _ = Nothing

-- |Directed unify: @unify s t@ tries to turn @s@ into @t@ via variable substitutions,
-- but not the other way round.  Notes:
--
--   1. I've left out the occurs check for now, since at least in trivial cases
--      the directness avoids it.  I expect this will bite me later, at which
--      point I'll fix it.
--
--   2. unify treats all function types as the same, since my first use of this
--      is for overload resolution, and you can't overload on a function type.
--      Again, I'll probably have to fix this later.
--
--   3. IO types are similarly collapsed: you can't overload based on what
--      inside IO either.
=======
-- The type of functions which say how to apply closure types to types
type Apply m = Type -> Type -> m Type

-- Symmetric unify: z <- intersect x y means that a value of type x or y
-- can be safely viewed as having type z.
--
-- The first argument says how to apply closure types to types.
intersect :: MonadMaybe m => Apply m -> Type -> Type -> m Type
intersect apply (TyCons c tl) (TyCons c' tl') | c == c' = TyCons c =.< intersectList apply tl tl'
intersect apply (TyFun s t) (TyFun s' t') = do
  ss <- union apply s s' -- note contravariance
  tt <- intersect apply t t' -- back to covariance
  return $ TyFun ss tt
intersect apply (TyFun s t) f@(TyClosure _) = do
  r <- apply f s
  t <- intersect apply t r
  return $ TyFun s t
intersect apply t@(TyClosure _) t'@(TyFun _ _) = intersect apply t' t
intersect _ (TyClosure f) (TyClosure f') = return (TyClosure (List.union f f'))
intersect apply (TyIO t) (TyIO t') = TyIO =.< intersect apply t t'
intersect _ TyInt TyInt = return TyInt
intersect _ TyVoid t = return t
intersect _ t TyVoid = return t
intersect _ _ _ = nothing

-- The equivalent of intersect for lists.  The two lists must have the same size.
intersectList :: MonadMaybe m => Apply m -> [Type] -> [Type] -> m [Type]
intersectList _ [] [] = return []
intersectList apply (t:tl) (t':tl') = do
  t'' <- intersect apply t t'
  tl'' <- intersectList apply tl tl'
  return (t'':tl'')
intersectList _ _ _ = nothing

-- Symmetric antiunify: z <- union x y means that a value of type z can be
-- safely viewed as having type x and type y.
union :: MonadMaybe m => Apply m -> Type -> Type -> m Type
union apply (TyCons c tl) (TyCons c' tl') | c == c' = TyCons c =.< unionList apply tl tl'
union apply (TyFun s t) (TyFun s' t') = do
  ss <- intersect apply s s' -- note contravariance
  tt <- union apply t t' -- back to covariance
  return $ TyFun ss tt
union apply (TyFun s t) f@(TyClosure _) = do
  r <- apply f s
  t <- union apply t r
  return $ TyFun s t
union apply t@(TyClosure _) t'@(TyFun _ _) = union apply t' t
union _ (TyClosure f) (TyClosure f') = return (TyClosure (List.union f f'))
union apply (TyIO t) (TyIO t') = TyIO =.< union apply t t'
union _ TyInt TyInt = return TyInt
union _ TyVoid _ = return TyVoid
union _ _ TyVoid = return TyVoid
union _ _ _ = nothing

-- The equivalent of union for lists.  The two lists must have the same size.
unionList :: MonadMaybe m => (Type -> Type -> m Type) -> [Type] -> [Type] -> m [Type]
unionList _ [] [] = return []
unionList apply (t:tl) (t':tl') = do
  t'' <- union apply t t'
  tl'' <- unionList apply tl tl'
  return (t'':tl'')
unionList _ _ _ = nothing

-- Directed unify: unify s t tries to turn s into t via variable substitutions,
-- but not the other way round.
--
-- Note that the occurs check is unnecessary here due to directedness.  In
-- particular, all TypeEnv bindings are of the form v -> t, where t is a Type.
-- Since Type contains no type variables, the occurs check succeeds trivially.
>>>>>>> 5b2c55ce
--
-- Operationally, @unify x y@ answers the question "If a function takes an
-- argument of type x, can we pass it a y?"  As an example, @unify x Void@ always
-- succeeds since the hypothesis is vacuously true: there are no values of
-- type Void.
--
-- The order in which subtypes are unified must be adaptive in the presence of
-- function type sets.  For example, when unifying (a -> Int, a) with
-- (Negate, Int), the value of "a" must be determined from the second part of
-- the tuple before the function part can be checked.  To handle this, unify'
-- produces a list of indeterminate subcomputations as it runs, and unify
-- iterates on this until a fixed point is reached.
unify :: MonadMaybe m => Apply m -> TypeSet -> Type -> m (TypeEnv, Leftovers)
unify apply t t' = unifyFix apply Map.empty =<< unify' apply Map.empty t t'

type Leftover = (TypeSet, Type)
type Leftovers = [Leftover]

unifyFix :: MonadMaybe m => Apply m -> TypeEnv -> (TypeEnv, Leftovers) -> m (TypeEnv, Leftovers)
unifyFix _ _ r@(_, []) = return r -- finished leftovers, so done
unifyFix _ prev r@(env, _) | prev == env = return r -- reached fixpoint without exhausing leftovers
unifyFix apply _ (env, leftovers) = unifyFix apply env =<< foldM step (env, []) leftovers where
  step (env, leftovers) (t,t') = do
    (env, l) <- unify' apply env t t'
    return (env, l ++ leftovers)

unify' :: MonadMaybe m => Apply m -> TypeEnv -> TypeSet -> Type -> m (TypeEnv, Leftovers)
unify' apply env (TsVar v) t =
  case Map.lookup v env of
    Nothing -> return (Map.insert v t env, [])
    Just t' -> intersect apply t t' >.= \t'' -> (Map.insert v t'' env, [])
unify' apply env (TsCons c tl) (TyCons c' tl') | c == c' = unifyList' apply env tl tl'
unify' apply env f@(TsFun s t) f'@(TyFun s' t') = do
  case unsingleton' env s of
    Nothing -> return (env,[(f,f')])
    Just s -> do
      unify'' apply s' s -- note reversed arguments due to contravariance
      unify' apply env t t' -- back to covariance
unify' apply env f@(TsFun s t) f'@(TyClosure _) = do
  case unsingleton' env s of
    Nothing -> return (env,[(f,f')])
    Just s -> do
      t' <- apply f' s
      unify' apply env t t'
unify' _ env (TsClosure f) (TyClosure f') = -- succeed if f' is a subset of f
  if all (\x -> List.elem (second (map singleton) x) f) f' then return (env,[]) else nothing
unify' _ _ (TsClosure _) (TyFun _ _) = nothing -- TyFun is never considered as general as TyClosure
unify' apply env (TsIO t) (TyIO t') = unify' apply env t t'
unify' _ env TsInt TyInt = return (env,[])
unify' _ env _ TyVoid = return (env,[])
unify' _ _ _ _ = nothing

-- Same as unify', but the first argument is a type
unify'' :: MonadMaybe m => Apply m -> Type -> Type -> m ()
unify'' apply (TyCons c tl) (TyCons c' tl') | c == c' = unifyList'' apply tl tl'
unify'' apply (TyFun s t) (TyFun s' t') = do
  unify'' apply s' s -- contravariant
  unify'' apply t t' -- covariant
unify'' apply (TyFun s t) f@(TyClosure _) = do
  t' <- apply f s
  unify'' apply t t'
unify'' _ (TyClosure f) (TyClosure f') = -- succeed if f' is a subset of f
  if all (\x -> List.elem x f) f' then success else nothing
unify'' _ (TyClosure _) (TyFun _ _) = nothing -- TyFun is never considered as general as TyClosure
unify'' apply (TyIO t) (TyIO t') = unify'' apply t t'
unify'' _ TyInt TyInt = success
unify'' _ _ TyVoid = success
unify'' _ _ _ = nothing

-- |The equivalent of 'unify' for lists.  To succeed, the first argument must be
-- at least as long as the second argument (think of the first argument as the
-- types a function takes as arguments, and the second as the types of the
-- values it is passed).
unifyList :: MonadMaybe m => Apply m -> [TypeSet] -> [Type] -> m (TypeEnv, Leftovers)
unifyList apply tl tl' = unifyFix apply Map.empty =<< unifyList' apply Map.empty tl tl'

unifyList' :: MonadMaybe m => Apply m -> TypeEnv -> [TypeSet] -> [Type] -> m (TypeEnv, Leftovers)
unifyList' _ env _ [] = return (env,[])
unifyList' apply env (t:tl) (t':tl') = do
  (env,l1) <- unify' apply env t t'
  (env,l2) <- unifyList' apply env tl tl'
  return (env, l1 ++ l2)
unifyList' _ _ _ _ = nothing

-- Same as unifyList', but for Type instead of TypeSet
unifyList'' :: MonadMaybe m => Apply m -> [Type] -> [Type] -> m ()
unifyList'' _ _ [] = success
unifyList'' apply (t:tl) (t':tl') = do
  unify'' apply t t'
  unifyList'' apply tl tl'
unifyList'' _ _ _ = nothing

-- unifyList for the case of two type sets.  Here the two sets of variables are
-- considered to come from separate namespaces.  To make this clear, we implement
-- this function using skolemization, by turning all variables in the second
-- TypeEnv into TyConses.
unifyListSkolem :: MonadMaybe m => Apply m -> [TypeSet] -> [TypeSet] -> m ()
unifyListSkolem apply x y = unifyList apply x (map skolemize y) >. ()

-- Type environment substitution
subst :: TypeEnv -> TypeSet -> TypeSet
subst env (TsVar v)
  | Just t <- Map.lookup v env = singleton t
  | otherwise = TsVar v
subst env (TsCons c tl) = TsCons c (map (subst env) tl)
subst env (TsClosure fl) = TsClosure (map (second (map (subst env))) fl)
subst env (TsFun t1 t2) = TsFun (subst env t1) (subst env t2)
subst env (TsIO t) = TsIO (subst env t)
subst _ TsInt = TsInt
subst _ TsVoid = TsVoid

-- Type environment substitution with unbound type variables defaulting to void
substVoid :: TypeEnv -> TypeSet -> Type
substVoid env (TsVar v) = Map.findWithDefault TyVoid v env
substVoid env (TsCons c tl) = TyCons c (map (substVoid env) tl)
substVoid env (TsClosure fl) = TyClosure (map (second (map (substVoid env))) fl)
substVoid env (TsFun t1 t2) = TyFun (substVoid env t1) (substVoid env t2)
substVoid env (TsIO t) = TyIO (substVoid env t)
substVoid _ TsInt = TyInt
substVoid _ TsVoid = TyVoid

-- Occurs check
occurs :: TypeEnv -> Var -> TypeSet -> Bool
occurs env v (TsVar v') | Just t <- Map.lookup v' env = occurs' v t
occurs _ v (TsVar v') = v == v'
occurs env v (TsCons _ tl) = any (occurs env v) tl
occurs env v (TsClosure fl) = any (any (occurs env v) . snd) fl
occurs env v (TsFun t1 t2) = occurs env v t1 || occurs env v t2
occurs env v (TsIO t) = occurs env v t
occurs _ _ TsInt = False
occurs _ _ TsVoid = False

-- Types contains no variables
occurs' :: Var -> Type -> Bool
occurs' _ _ = False

-- This way is easy
singleton :: Type -> TypeSet
singleton (TyCons c tl) = TsCons c (map singleton tl)
singleton (TyClosure fl) = TsClosure (map (second (map singleton)) fl)
singleton (TyFun s t) = TsFun (singleton s) (singleton t)
singleton (TyIO t) = TsIO (singleton t)
singleton TyInt = TsInt
singleton TyVoid = TsVoid
 
-- Convert a singleton typeset to a type if possible
unsingleton :: TypeSet -> Maybe Type
unsingleton = unsingleton' Map.empty

unsingleton' :: TypeEnv -> TypeSet -> Maybe Type
unsingleton' env (TsVar v) | Just t <- Map.lookup v env = return t
unsingleton' _ (TsVar _) = nothing
unsingleton' env (TsCons c tl) = TyCons c =.< mapM (unsingleton' env) tl
unsingleton' env (TsClosure fl) = TyClosure =.< mapM (secondM (mapM (unsingleton' env))) fl
unsingleton' env (TsFun s t) = do
  s <- unsingleton' env s
  t <- unsingleton' env t
  return $ TyFun s t
unsingleton' env (TsIO t) = TyIO =.< unsingleton' env t
unsingleton' _ TsInt = return TyInt
unsingleton' _ TsVoid = return TyVoid

-- TODO: I'm being extremely cavalier here and pretending that the space of
-- variables in TsCons and TsVar is disjoint.  When this fails in the future,
-- skolemize will need to be fixed to turn TsVar variables into fresh TyCons
-- variables.
skolemize :: TypeSet -> Type
skolemize (TsVar v) = TyCons v [] -- skolemization
skolemize (TsCons c tl) = TyCons c (map skolemize tl)
skolemize (TsClosure fl) = TyClosure (map (second (map skolemize)) fl)
skolemize (TsFun t1 t2) = TyFun (skolemize t1) (skolemize t2)
skolemize (TsIO t) = TyIO (skolemize t)
skolemize TsInt = TyInt
skolemize TsVoid = TyVoid

-- If leftovers remain after unification, this function explains which
-- variables caused the problem.
contravariantVars :: Leftovers -> [Var]
contravariantVars = concatMap cv where
  cv (TsFun s _, _) = vars s
  cv _ = []
  vars (TsVar v) = [v]
  vars (TsCons _ tl) = concatMap vars tl
  vars (TsClosure fl) = concatMap (concatMap vars . snd) fl
  vars (TsFun t1 t2) = vars t1 ++ vars t2
  vars (TsIO t) = vars t
  vars TsInt = []
  vars TsVoid = []
 
-- Pretty printing

instance Pretty TypeSet where
  pretty' (TsVar v) = pretty' v
  pretty' (TsCons t []) = pretty' t
  pretty' (TsClosure [(f,[])]) = pretty' f
  pretty' (TsCons t tl) | istuple t = (2, hcat $ List.intersperse (text ", ") $ map (guard 3) tl)
  pretty' (TsCons (V "[]") [t]) = (100, brackets (pretty t))
  pretty' (TsCons t tl) = (50, guard 50 t <+> prettylist tl)
  pretty' (TsClosure fl) = (50, hsep (List.intersperse (text "&") (map (\ (f,tl) -> guard 50 f <+> prettylist tl) fl)))
  pretty' (TsFun t1 t2) = (1, guard 2 t1 <+> text "->" <+> guard 1 t2)
  pretty' (TsIO t) = (1, text "IO" <+> guard 2 t)
  pretty' TsInt = (100, text "Int")
  pretty' TsVoid = (100, text "Void")

instance Pretty Type where
  pretty' = pretty' . singleton<|MERGE_RESOLUTION|>--- conflicted
+++ resolved
@@ -1,9 +1,5 @@
-<<<<<<< HEAD
+{-# LANGUAGE PatternGuards #-}
 -- | Duck Types
-=======
-{-# LANGUAGE PatternGuards #-}
--- Duck Types
->>>>>>> 5b2c55ce
 
 module Type
   ( Type(..)
@@ -58,48 +54,10 @@
 
 type TypeEnv = Map Var Type
 
-<<<<<<< HEAD
--- |Symmetric unify: @unifyS x y = Just z@ means that a value of type x or y
--- can be safely viewed as having type z.
---
--- As with unify below, unifyS treats all function types as the same.
-unifyS :: Type -> Type -> Maybe Type
-unifyS t@(TyVar v) (TyVar v') | v == v' = Just t
-unifyS (TyApply c tl) (TyApply c' tl') | c == c' = TyApply c =.< unifySList tl tl'
-unifyS t@(TyFun _ _) (TyFun _ _) = Just t
-unifyS t@(TyIO _) (TyIO _) = Just t
-unifyS TyInt TyInt = Just TyInt
-unifyS TyVoid t = Just t
-unifyS t TyVoid = Just t
-unifyS _ _ = Nothing
-
--- |The equivalent of 'unifyS' for lists.  The two lists must have the same size.
-unifySList :: [Type] -> [Type] -> Maybe [Type]
-unifySList [] [] = Just []
-unifySList (t:tl) (t':tl') = do
-  t'' <- unifyS t t'
-  tl'' <- unifySList tl tl'
-  return $ t'' : tl''
-unifySList _ _ = Nothing
-
--- |Directed unify: @unify s t@ tries to turn @s@ into @t@ via variable substitutions,
--- but not the other way round.  Notes:
---
---   1. I've left out the occurs check for now, since at least in trivial cases
---      the directness avoids it.  I expect this will bite me later, at which
---      point I'll fix it.
---
---   2. unify treats all function types as the same, since my first use of this
---      is for overload resolution, and you can't overload on a function type.
---      Again, I'll probably have to fix this later.
---
---   3. IO types are similarly collapsed: you can't overload based on what
---      inside IO either.
-=======
--- The type of functions which say how to apply closure types to types
+-- |The type of functions which say how to apply closure types to types
 type Apply m = Type -> Type -> m Type
 
--- Symmetric unify: z <- intersect x y means that a value of type x or y
+-- |Symmetric unify: @z <- intersect x y@ means that a value of type x or y
 -- can be safely viewed as having type z.
 --
 -- The first argument says how to apply closure types to types.
@@ -121,7 +79,7 @@
 intersect _ t TyVoid = return t
 intersect _ _ _ = nothing
 
--- The equivalent of intersect for lists.  The two lists must have the same size.
+-- |The equivalent of 'intersect' for lists.  The two lists must have the same size.
 intersectList :: MonadMaybe m => Apply m -> [Type] -> [Type] -> m [Type]
 intersectList _ [] [] = return []
 intersectList apply (t:tl) (t':tl') = do
@@ -130,7 +88,7 @@
   return (t'':tl'')
 intersectList _ _ _ = nothing
 
--- Symmetric antiunify: z <- union x y means that a value of type z can be
+-- |Symmetric antiunify: @z <- union x y@ means that a value of type z can be
 -- safely viewed as having type x and type y.
 union :: MonadMaybe m => Apply m -> Type -> Type -> m Type
 union apply (TyCons c tl) (TyCons c' tl') | c == c' = TyCons c =.< unionList apply tl tl'
@@ -150,7 +108,7 @@
 union _ _ TyVoid = return TyVoid
 union _ _ _ = nothing
 
--- The equivalent of union for lists.  The two lists must have the same size.
+-- |The equivalent of 'union' for lists.  The two lists must have the same size.
 unionList :: MonadMaybe m => (Type -> Type -> m Type) -> [Type] -> [Type] -> m [Type]
 unionList _ [] [] = return []
 unionList apply (t:tl) (t':tl') = do
@@ -159,13 +117,12 @@
   return (t'':tl'')
 unionList _ _ _ = nothing
 
--- Directed unify: unify s t tries to turn s into t via variable substitutions,
+-- |Directed unify: @unify s t@ tries to turn @s@ into @t@ via variable substitutions,
 -- but not the other way round.
 --
 -- Note that the occurs check is unnecessary here due to directedness.  In
 -- particular, all TypeEnv bindings are of the form v -> t, where t is a Type.
 -- Since Type contains no type variables, the occurs check succeeds trivially.
->>>>>>> 5b2c55ce
 --
 -- Operationally, @unify x y@ answers the question "If a function takes an
 -- argument of type x, can we pass it a y?"  As an example, @unify x Void@ always
@@ -250,7 +207,7 @@
   return (env, l1 ++ l2)
 unifyList' _ _ _ _ = nothing
 
--- Same as unifyList', but for Type instead of TypeSet
+-- |Same as 'unifyList'', but for Type instead of TypeSet
 unifyList'' :: MonadMaybe m => Apply m -> [Type] -> [Type] -> m ()
 unifyList'' _ _ [] = success
 unifyList'' apply (t:tl) (t':tl') = do
@@ -258,14 +215,14 @@
   unifyList'' apply tl tl'
 unifyList'' _ _ _ = nothing
 
--- unifyList for the case of two type sets.  Here the two sets of variables are
+-- |'unifyList' for the case of two type sets.  Here the two sets of variables are
 -- considered to come from separate namespaces.  To make this clear, we implement
 -- this function using skolemization, by turning all variables in the second
 -- TypeEnv into TyConses.
 unifyListSkolem :: MonadMaybe m => Apply m -> [TypeSet] -> [TypeSet] -> m ()
 unifyListSkolem apply x y = unifyList apply x (map skolemize y) >. ()
 
--- Type environment substitution
+-- |Type environment substitution
 subst :: TypeEnv -> TypeSet -> TypeSet
 subst env (TsVar v)
   | Just t <- Map.lookup v env = singleton t
@@ -277,7 +234,7 @@
 subst _ TsInt = TsInt
 subst _ TsVoid = TsVoid
 
--- Type environment substitution with unbound type variables defaulting to void
+-- |Type environment substitution with unbound type variables defaulting to void
 substVoid :: TypeEnv -> TypeSet -> Type
 substVoid env (TsVar v) = Map.findWithDefault TyVoid v env
 substVoid env (TsCons c tl) = TyCons c (map (substVoid env) tl)
@@ -287,7 +244,7 @@
 substVoid _ TsInt = TyInt
 substVoid _ TsVoid = TyVoid
 
--- Occurs check
+-- |Occurs check
 occurs :: TypeEnv -> Var -> TypeSet -> Bool
 occurs env v (TsVar v') | Just t <- Map.lookup v' env = occurs' v t
 occurs _ v (TsVar v') = v == v'
@@ -298,11 +255,11 @@
 occurs _ _ TsInt = False
 occurs _ _ TsVoid = False
 
--- Types contains no variables
+-- |Types contains no variables
 occurs' :: Var -> Type -> Bool
 occurs' _ _ = False
 
--- This way is easy
+-- |This way is easy
 singleton :: Type -> TypeSet
 singleton (TyCons c tl) = TsCons c (map singleton tl)
 singleton (TyClosure fl) = TsClosure (map (second (map singleton)) fl)
@@ -311,7 +268,7 @@
 singleton TyInt = TsInt
 singleton TyVoid = TsVoid
  
--- Convert a singleton typeset to a type if possible
+-- |Convert a singleton typeset to a type if possible
 unsingleton :: TypeSet -> Maybe Type
 unsingleton = unsingleton' Map.empty
 
@@ -341,7 +298,7 @@
 skolemize TsInt = TyInt
 skolemize TsVoid = TyVoid
 
--- If leftovers remain after unification, this function explains which
+-- |If leftovers remain after unification, this function explains which
 -- variables caused the problem.
 contravariantVars :: Leftovers -> [Var]
 contravariantVars = concatMap cv where
